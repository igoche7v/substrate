--- conflicted
+++ resolved
@@ -83,13 +83,8 @@
 	// and set impl_version to equal spec_version. If only runtime
 	// implementation changes and behavior does not, then leave spec_version as
 	// is and increment impl_version.
-<<<<<<< HEAD
-	spec_version: 181,
-	impl_version: 183,
-=======
 	spec_version: 184,
-	impl_version: 185,
->>>>>>> cc5294b7
+	impl_version: 186,
 	apis: RUNTIME_API_VERSIONS,
 };
 
