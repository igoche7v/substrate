--- conflicted
+++ resolved
@@ -68,21 +68,12 @@
 ) -> Option<Hasher::Out>
 	where
 		Header: HeaderT,
-<<<<<<< HEAD
-		Header::Hash: From<Hasher::Out>,
 		Hasher: hash_db::Hasher,
-=======
-		Hasher: hashdb::Hasher,
->>>>>>> bbe56b58
 		Hasher::Out: Ord + Encodable,
 		I: IntoIterator<Item=Option<Header::Hash>>,
 {
 	build_pairs::<Header, I>(cht_size, cht_num, hashes)
-<<<<<<< HEAD
-		.map(|pairs| trie_root::trie_root::<Hasher, _, _, _>(pairs).into())
-=======
-		.map(|pairs| triehash::trie_root::<Hasher, _, _, _>(pairs))
->>>>>>> bbe56b58
+		.map(|pairs| trie_root::trie_root::<Hasher, _, _, _>(pairs))
 }
 
 /// Build CHT-based header proof.
@@ -121,15 +112,9 @@
 ) -> ClientResult<()>
 	where
 		Header: HeaderT,
-<<<<<<< HEAD
-		Header::Hash: From<H256>,
+		Header::Hash: AsRef<[u8]>,
 		Hasher: hash_db::Hasher,
-		Hasher::Out: Ord + Encodable + HeapSizeOf + From<Header::Hash>,
-=======
-		Header::Hash: AsRef<[u8]>,
-		Hasher: hashdb::Hasher,
 		Hasher::Out: Ord + Encodable + HeapSizeOf,
->>>>>>> bbe56b58
 		Codec: NodeCodec<Hasher>,
 {
 	let mut root: Hasher::Out = Default::default();
