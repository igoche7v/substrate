// Copyright 2017-2019 Parity Technologies (UK) Ltd.
// This file is part of Substrate.

// Substrate is free software: you can redistribute it and/or modify
// it under the terms of the GNU General Public License as published by
// the Free Software Foundation, either version 3 of the License, or
// (at your option) any later version.

// Substrate is distributed in the hope that it will be useful,
// but WITHOUT ANY WARRANTY; without even the implied warranty of
// MERCHANTABILITY or FITNESS FOR A PARTICULAR PURPOSE.  See the
// GNU General Public License for more details.

// You should have received a copy of the GNU General Public License
// along with Substrate.  If not, see <http://www.gnu.org/licenses/>.

//! Runtime Modules shared primitive types.

#![warn(missing_docs)]

#![cfg_attr(not(feature = "std"), no_std)]

#[doc(hidden)]
pub use codec;
#[cfg(feature = "std")]
#[doc(hidden)]
pub use serde;
#[doc(hidden)]
pub use rstd;

#[doc(hidden)]
pub use paste;

#[doc(hidden)]
pub use app_crypto;

#[cfg(feature = "std")]
pub use runtime_io::{StorageOverlay, ChildrenStorageOverlay};

use rstd::{prelude::*, ops, convert::{TryInto, TryFrom}};
use primitives::{crypto, ed25519, sr25519, hash::{H256, H512}};
use codec::{Encode, Decode, CompactAs};

#[cfg(feature = "std")]
pub mod testing;

pub mod weights;
pub mod traits;
use traits::{SaturatedConversion, UniqueSaturatedInto, Saturating, Bounded, CheckedSub, CheckedAdd};

pub mod generic;
pub mod transaction_validity;

/// Re-export these since they're only "kind of" generic.
pub use generic::{DigestItem, Digest};

/// Re-export this since it's part of the API of this crate.
pub use primitives::crypto::{key_types, KeyTypeId, CryptoType};
pub use app_crypto::AppKey;

/// A message indicating an invalid signature in extrinsic.
pub const BAD_SIGNATURE: &str = "bad signature in extrinsic";

/// Full block error message.
///
/// This allows modules to indicate that given transaction is potentially valid
/// in the future, but can't be executed in the current state.
/// Note this error should be returned early in the execution to prevent DoS,
/// cause the fees are not being paid if this error is returned.
///
/// Example: block gas limit is reached (the transaction can be retried in the next block though).
pub const BLOCK_FULL: &str = "block size limit is reached";

/// Justification type.
pub type Justification = Vec<u8>;

use traits::{Verify, Lazy};

/// A module identifier. These are per module and should be stored in a registry somewhere.
#[derive(Clone, Copy, Eq, PartialEq, Encode, Decode)]
pub struct ModuleId(pub [u8; 8]);

impl traits::TypeId for ModuleId {
	const TYPE_ID: [u8; 4] = *b"modl";
}

/// A String that is a `&'static str` on `no_std` and a `Cow<'static, str>` on `std`.
#[cfg(feature = "std")]
pub type RuntimeString = ::std::borrow::Cow<'static, str>;
/// A String that is a `&'static str` on `no_std` and a `Cow<'static, str>` on `std`.
#[cfg(not(feature = "std"))]
pub type RuntimeString = &'static str;

/// Create a const [RuntimeString].
#[cfg(feature = "std")]
#[macro_export]
macro_rules! create_runtime_str {
	( $y:expr ) => {{ ::std::borrow::Cow::Borrowed($y) }}
}

/// Create a const [RuntimeString].
#[cfg(not(feature = "std"))]
#[macro_export]
macro_rules! create_runtime_str {
	( $y:expr ) => {{ $y }}
}

#[cfg(feature = "std")]
pub use serde::{Serialize, Deserialize, de::DeserializeOwned};

/// Complex storage builder stuff.
#[cfg(feature = "std")]
pub trait BuildStorage: Sized {
	/// Build the storage out of this builder.
	fn build_storage(self) -> Result<(StorageOverlay, ChildrenStorageOverlay), String> {
<<<<<<< HEAD
		let mut storage = Default::default();
		let mut child_storage = Default::default();
		let mut temp_storage = Default::default();
		self.assimilate_storage(&mut storage, &mut child_storage, &mut temp_storage)?;
		Ok((storage, child_storage))
=======
		let mut storage = (Default::default(), Default::default());
		self.assimilate_storage(&mut storage)?;
		Ok(storage)
>>>>>>> e0f5dd9f
	}
	/// Assimilate the storage for this module into pre-existing overlays.
	fn assimilate_storage(
		self,
<<<<<<< HEAD
		storage: &mut StorageOverlay,
		child_storage: &mut ChildrenStorageOverlay,
		temp_storage: &mut StorageOverlay,
=======
		storage: &mut (StorageOverlay, ChildrenStorageOverlay),
>>>>>>> e0f5dd9f
	) -> Result<(), String>;
}

/// Something that can build the genesis storage of a module.
#[cfg(feature = "std")]
pub trait BuildModuleGenesisStorage<T, I>: Sized {
	/// Create the module genesis storage into the given `storage` and `child_storage`.
	fn build_module_genesis_storage(
		self,
<<<<<<< HEAD
		storage: &mut StorageOverlay,
		child_storage: &mut ChildrenStorageOverlay,
		temp_storage: &mut StorageOverlay,
=======
		storage: &mut (StorageOverlay, ChildrenStorageOverlay),
>>>>>>> e0f5dd9f
	) -> Result<(), String>;
}

#[cfg(feature = "std")]
<<<<<<< HEAD
impl BuildStorage for StorageOverlay {
	fn build_storage(self) -> Result<(StorageOverlay, ChildrenStorageOverlay), String> {
		Ok((self, Default::default()))
	}
	fn assimilate_storage(
		self,
		storage: &mut StorageOverlay,
		_child_storage: &mut ChildrenStorageOverlay,
		_temp_storage: &mut StorageOverlay,
	) -> Result<(), String> {
		storage.extend(self);
		Ok(())
	}
}

#[cfg(feature = "std")]
=======
>>>>>>> e0f5dd9f
impl BuildStorage for (StorageOverlay, ChildrenStorageOverlay) {
	fn build_storage(self) -> Result<(StorageOverlay, ChildrenStorageOverlay), String> {
		Ok(self)
	}
	fn assimilate_storage(
		self,
<<<<<<< HEAD
		storage: &mut StorageOverlay,
		child_storage: &mut ChildrenStorageOverlay,
		_temp_storage: &mut StorageOverlay,
=======
		storage: &mut (StorageOverlay, ChildrenStorageOverlay),
>>>>>>> e0f5dd9f
	)-> Result<(), String> {
		storage.0.extend(self.0);
		for (k, other_map) in self.1.into_iter() {
			if let Some(map) = storage.1.get_mut(&k) {
				map.extend(other_map);
			} else {
				storage.1.insert(k, other_map);
			}
		}
		Ok(())
	}
}

/// Consensus engine unique ID.
pub type ConsensusEngineId = [u8; 4];

/// Permill is parts-per-million (i.e. after multiplying by this, divide by 1000000).
#[cfg_attr(feature = "std", derive(Serialize, Deserialize, Debug, Ord, PartialOrd))]
#[derive(Encode, Decode, CompactAs, Default, Copy, Clone, PartialEq, Eq)]
pub struct Permill(u32);

impl Permill {
	/// Nothing.
	pub fn zero() -> Self { Self(0) }

	/// `true` if this is nothing.
	pub fn is_zero(&self) -> bool { self.0 == 0 }

	/// Everything.
	pub fn one() -> Self { Self(1_000_000) }

	/// create a new raw instance. This can be called at compile time.
	pub const fn from_const_parts(parts: u32) -> Self {
		Self([parts, 1_000_000][(parts > 1_000_000) as usize])
	}

	/// From an explicitly defined number of parts per maximum of the type.
	pub fn from_parts(parts: u32) -> Self { Self::from_const_parts(parts) }

	/// Converts from a percent. Equal to `x / 100`.
	pub const fn from_percent(x: u32) -> Self { Self([x, 100][(x > 100) as usize] * 10_000) }

	/// Converts a fraction into `Permill`.
	#[cfg(feature = "std")]
	pub fn from_fraction(x: f64) -> Self { Self((x * 1_000_000.0) as u32) }

	/// Approximate the fraction `p/q` into a per million fraction
	pub fn from_rational_approximation<N>(p: N, q: N) -> Self
		where N: traits::SimpleArithmetic + Clone
	{
		let p = p.min(q.clone());
		let factor = (q.clone() / 1_000_000u32.into()).max(1u32.into());

		// Conversion can't overflow as p < q so ( p / (q/million)) < million
		let p_reduce: u32 = (p / factor.clone()).try_into().unwrap_or_else(|_| panic!());
		let q_reduce: u32 = (q / factor.clone()).try_into().unwrap_or_else(|_| panic!());
		let part = p_reduce as u64 * 1_000_000u64 / q_reduce as u64;

		Permill(part as u32)
	}
}

impl<N> ops::Mul<N> for Permill
where
	N: Clone + From<u32> + UniqueSaturatedInto<u32> + ops::Rem<N, Output=N>
		+ ops::Div<N, Output=N> + ops::Mul<N, Output=N> + ops::Add<N, Output=N>,
{
	type Output = N;
	fn mul(self, b: N) -> Self::Output {
		let million: N = 1_000_000.into();
		let part: N = self.0.into();

		let rem_multiplied_divided = {
			let rem = b.clone().rem(million.clone());

			// `rem` is inferior to one million, thus it fits into u32
			let rem_u32 = rem.saturated_into::<u32>();

			// `self` and `rem` are inferior to one million, thus the product is less than 10^12
			// and fits into u64
			let rem_multiplied_u64 = rem_u32 as u64 * self.0 as u64;

			// `rem_multiplied_u64` is less than 10^12 therefore divided by a million it fits into
			// u32
			let rem_multiplied_divided_u32 = (rem_multiplied_u64 / 1_000_000) as u32;

			// `rem_multiplied_divided` is inferior to b, thus it can be converted back to N type
			rem_multiplied_divided_u32.into()
		};

		(b / million) * part + rem_multiplied_divided
	}
}

#[cfg(feature = "std")]
impl From<f64> for Permill {
	fn from(x: f64) -> Permill {
		Permill::from_fraction(x)
	}
}

#[cfg(feature = "std")]
impl From<f32> for Permill {
	fn from(x: f32) -> Permill {
		Permill::from_fraction(x as f64)
	}
}

/// Perbill is parts-per-billion. It stores a value between 0 and 1 in fixed point and
/// provides a means to multiply some other value by that.
#[cfg_attr(feature = "std", derive(Serialize, Deserialize, Debug))]
#[derive(Encode, Decode, CompactAs, Default, Copy, Clone, PartialEq, Eq, Ord, PartialOrd)]
pub struct Perbill(u32);

impl Perbill {
	/// Nothing.
	pub fn zero() -> Self { Self(0) }

	/// `true` if this is nothing.
	pub fn is_zero(&self) -> bool { self.0 == 0 }

	/// Everything.
	pub fn one() -> Self { Self(1_000_000_000) }

	/// create a new raw instance. This can be called at compile time.
	pub const fn from_const_parts(parts: u32) -> Self {
		Self([parts, 1_000_000_000][(parts > 1_000_000_000) as usize])
	}

	/// From an explicitly defined number of parts per maximum of the type.
	pub fn from_parts(parts: u32) -> Self { Self::from_const_parts(parts) }

	/// Converts from a percent. Equal to `x / 100`.
	pub const fn from_percent(x: u32) -> Self { Self([x, 100][(x > 100) as usize] * 10_000_000) }

	/// Construct new instance where `x` is in millionths. Value equivalent to `x / 1,000,000`.
	pub fn from_millionths(x: u32) -> Self { Self(x.min(1_000_000) * 1000) }

	#[cfg(feature = "std")]
	/// Construct new instance whose value is equal to `x` (between 0 and 1).
	pub fn from_fraction(x: f64) -> Self { Self((x.max(0.0).min(1.0) * 1_000_000_000.0) as u32) }

	/// Approximate the fraction `p/q` into a per billion fraction
	pub fn from_rational_approximation<N>(p: N, q: N) -> Self
		where N: traits::SimpleArithmetic + Clone
	{
		let p = p.min(q.clone());
		let factor = (q.clone() / 1_000_000_000u32.into()).max(1u32.into());

		// Conversion can't overflow as p < q so ( p / (q/billion)) < billion
		let p_reduce: u32 = (p / factor.clone()).try_into().unwrap_or_else(|_| panic!());
		let q_reduce: u32 = (q / factor.clone()).try_into().unwrap_or_else(|_| panic!());
		let part = p_reduce as u64 * 1_000_000_000u64 / q_reduce as u64;

		Perbill(part as u32)
	}
}

impl<N> ops::Mul<N> for Perbill
where
	N: Clone + From<u32> + UniqueSaturatedInto<u32> + ops::Rem<N, Output=N>
	+ ops::Div<N, Output=N> + ops::Mul<N, Output=N> + ops::Add<N, Output=N>,
{
	type Output = N;
	fn mul(self, b: N) -> Self::Output {
		let billion: N = 1_000_000_000.into();
		let part: N = self.0.into();

		let rem_multiplied_divided = {
			let rem = b.clone().rem(billion.clone());

			// `rem` is inferior to one billion, thus it fits into u32
			let rem_u32 = rem.saturated_into::<u32>();

			// `self` and `rem` are inferior to one billion, thus the product is less than 10^18
			// and fits into u64
			let rem_multiplied_u64 = rem_u32 as u64 * self.0 as u64;

			// `rem_multiplied_u64` is less than 10^18 therefore divided by a billion it fits into
			// u32
			let rem_multiplied_divided_u32 = (rem_multiplied_u64 / 1_000_000_000) as u32;

			// `rem_multiplied_divided` is inferior to b, thus it can be converted back to N type
			rem_multiplied_divided_u32.into()
		};

		(b / billion) * part + rem_multiplied_divided
	}
}

#[cfg(feature = "std")]
impl From<f64> for Perbill {
	fn from(x: f64) -> Perbill {
		Perbill::from_fraction(x)
	}
}

#[cfg(feature = "std")]
impl From<f32> for Perbill {
	fn from(x: f32) -> Perbill {
		Perbill::from_fraction(x as f64)
	}
}

/// A fixed point number by the scale of 1 billion.
///
/// cannot hold a value larger than +-`9223372036854775807 / 1_000_000_000` (~9 billion).
#[cfg_attr(feature = "std", derive(Debug))]
#[derive(Encode, Decode, Default, Copy, Clone, PartialEq, Eq, PartialOrd, Ord)]
pub struct Fixed64(i64);

/// The maximum value of the `Fixed64` type
const DIV: i64 = 1_000_000_000;

impl Fixed64 {
	/// creates self from a natural number.
	///
	/// Note that this might be lossy.
	pub fn from_natural(int: i64) -> Self {
		Self(int.saturating_mul(DIV))
	}

	/// Return the accuracy of the type. Given that this function returns the value `X`, it means
	/// that an instance composed of `X` parts (`Fixed64::from_parts(X)`) is equal to `1`.
	pub fn accuracy() -> i64 {
		DIV
	}

	/// creates self from a rational number. Equal to `n/d`.
	///
	/// Note that this might be lossy.
	pub fn from_rational(n: i64, d: u64) -> Self {
		Self((n as i128 * DIV as i128 / (d as i128).max(1)).try_into().unwrap_or(Bounded::max_value()))
	}

	/// Performs a saturated multiply and accumulate.
	///
	/// Returns a saturated `n + (self * n)`.
	/// TODO: generalize this to any weight type. #3189
	pub fn saturated_multiply_accumulate(&self, int: u32) -> u32 {
		let parts = self.0;
		let positive = parts > 0;

		// natural parts might overflow.
		let natural_parts = self.clone().saturated_into::<u32>();
		// fractional parts can always fit into u32.
		let perbill_parts = (parts.abs() % DIV) as u32;

		let n = int.saturating_mul(natural_parts);
		let p = Perbill::from_parts(perbill_parts) * int;
		// everything that needs to be either added or subtracted from the original weight.
		let excess = n.saturating_add(p);

		if positive {
			int.saturating_add(excess)
		} else {
			int.saturating_sub(excess)
		}
	}

	/// Raw constructor. Equal to `parts / 1_000_000_000`.
	pub fn from_parts(parts: i64) -> Self {
		Self(parts)
	}
}

impl UniqueSaturatedInto<u32> for Fixed64 {
	/// Note that the maximum value of Fixed64 might be more than what can fit in u32. This is hence,
	/// expected to be lossy.
	fn unique_saturated_into(self) -> u32 {
		(self.0.abs() / DIV).try_into().unwrap_or(Bounded::max_value())
	}
}

impl Saturating for Fixed64 {
	fn saturating_add(self, rhs: Self) -> Self {
		Self(self.0.saturating_add(rhs.0))
	}
	fn saturating_mul(self, rhs: Self) -> Self {
		Self(self.0.saturating_mul(rhs.0) / DIV)
	}
	fn saturating_sub(self, rhs: Self) -> Self {
		Self(self.0.saturating_sub(rhs.0))
	}
}

/// Note that this is a standard, _potentially-panicking_, implementation. Use `Saturating` trait
/// for safe addition.
impl ops::Add for Fixed64 {
	type Output = Self;

	fn add(self, rhs: Self) -> Self::Output {
		Self(self.0 + rhs.0)
	}
}

/// Note that this is a standard, _potentially-panicking_, implementation. Use `Saturating` trait
/// for safe subtraction.
impl ops::Sub for Fixed64 {
	type Output = Self;

	fn sub(self, rhs: Self) -> Self::Output {
		Self(self.0 - rhs.0)
	}
}

impl CheckedSub for Fixed64 {
	fn checked_sub(&self, rhs: &Self) -> Option<Self> {
		if let Some(v) = self.0.checked_sub(rhs.0) {
			Some(Self(v))
		} else {
			None
		}
	}
}

impl CheckedAdd for Fixed64 {
	fn checked_add(&self, rhs: &Self) -> Option<Self> {
		if let Some(v) = self.0.checked_add(rhs.0) {
			Some(Self(v))
		} else {
			None
		}
	}
}

/// PerU128 is parts-per-u128-max-value. It stores a value between 0 and 1 in fixed point.
#[cfg_attr(feature = "std", derive(Serialize, Deserialize, Debug))]
#[derive(Encode, Decode, CompactAs, Default, Copy, Clone, PartialEq, Eq)]
pub struct PerU128(u128);

const U128: u128 = u128::max_value();

impl PerU128 {
	/// Nothing.
	pub fn zero() -> Self { Self(0) }

	/// `true` if this is nothing.
	pub fn is_zero(&self) -> bool { self.0 == 0 }

	/// Everything.
	pub fn one() -> Self { Self(U128) }

	/// From an explicitly defined number of parts per maximum of the type.
	pub fn from_parts(x: u128) -> Self { Self(x) }

	/// Construct new instance where `x` is denominator and the nominator is 1.
	pub fn from_xth(x: u128) -> Self { Self(U128/x.max(1)) }
}

impl ::rstd::ops::Deref for PerU128 {
	type Target = u128;

	fn deref(&self) -> &u128 {
		&self.0
	}
}

/// Signature verify that can work with any known signature types..
#[derive(Eq, PartialEq, Clone, Encode, Decode)]
#[cfg_attr(feature = "std", derive(Debug))]
pub enum MultiSignature {
	/// An Ed25519 signature.
	Ed25519(ed25519::Signature),
	/// An Sr25519 signature.
	Sr25519(sr25519::Signature),
}

impl From<ed25519::Signature> for MultiSignature {
	fn from(x: ed25519::Signature) -> Self {
		MultiSignature::Ed25519(x)
	}
}

impl From<sr25519::Signature> for MultiSignature {
	fn from(x: sr25519::Signature) -> Self {
		MultiSignature::Sr25519(x)
	}
}

impl Default for MultiSignature {
	fn default() -> Self {
		MultiSignature::Ed25519(Default::default())
	}
}

/// Public key for any known crypto algorithm.
#[derive(Eq, PartialEq, Ord, PartialOrd, Clone, Encode, Decode)]
#[cfg_attr(feature = "std", derive(Debug, Serialize, Deserialize))]
pub enum MultiSigner {
	/// An Ed25519 identity.
	Ed25519(ed25519::Public),
	/// An Sr25519 identity.
	Sr25519(sr25519::Public),
}

impl Default for MultiSigner {
	fn default() -> Self {
		MultiSigner::Ed25519(Default::default())
	}
}

/// NOTE: This implementations is required by `SimpleAddressDeterminator`,
/// we convert the hash into some AccountId, it's fine to use any scheme.
impl<T: Into<H256>> crypto::UncheckedFrom<T> for MultiSigner {
	fn unchecked_from(x: T) -> Self {
		ed25519::Public::unchecked_from(x.into()).into()
	}
}

impl AsRef<[u8]> for MultiSigner {
	fn as_ref(&self) -> &[u8] {
		match *self {
			MultiSigner::Ed25519(ref who) => who.as_ref(),
			MultiSigner::Sr25519(ref who) => who.as_ref(),
		}
	}
}

impl From<ed25519::Public> for MultiSigner {
	fn from(x: ed25519::Public) -> Self {
		MultiSigner::Ed25519(x)
	}
}

impl From<sr25519::Public> for MultiSigner {
	fn from(x: sr25519::Public) -> Self {
		MultiSigner::Sr25519(x)
	}
}

 #[cfg(feature = "std")]
impl std::fmt::Display for MultiSigner {
	fn fmt(&self, fmt: &mut std::fmt::Formatter) -> std::fmt::Result {
		match *self {
			MultiSigner::Ed25519(ref who) => write!(fmt, "ed25519: {}", who),
			MultiSigner::Sr25519(ref who) => write!(fmt, "sr25519: {}", who),
		}
	}
}

impl Verify for MultiSignature {
	type Signer = MultiSigner;
	fn verify<L: Lazy<[u8]>>(&self, msg: L, signer: &Self::Signer) -> bool {
		match (self, signer) {
			(MultiSignature::Ed25519(ref sig), &MultiSigner::Ed25519(ref who)) => sig.verify(msg, who),
			(MultiSignature::Sr25519(ref sig), &MultiSigner::Sr25519(ref who)) => sig.verify(msg, who),
			_ => false,
		}
	}
}

/// Signature verify that can work with any known signature types..
#[derive(Eq, PartialEq, Clone, Default, Encode, Decode)]
#[cfg_attr(feature = "std", derive(Debug, Serialize, Deserialize))]
pub struct AnySignature(H512);

impl Verify for AnySignature {
	type Signer = sr25519::Public;
	fn verify<L: Lazy<[u8]>>(&self, mut msg: L, signer: &sr25519::Public) -> bool {
		sr25519::Signature::try_from(self.0.as_fixed_bytes().as_ref())
			.map(|s| runtime_io::sr25519_verify(&s, msg.get(), &signer))
			.unwrap_or(false)
		|| ed25519::Signature::try_from(self.0.as_fixed_bytes().as_ref())
			.and_then(|s| ed25519::Public::try_from(signer.0.as_ref()).map(|p| (s, p)))
			.map(|(s, p)| runtime_io::ed25519_verify(&s, msg.get(), &p))
			.unwrap_or(false)
	}
}

impl From<sr25519::Signature> for AnySignature {
	fn from(s: sr25519::Signature) -> Self {
		AnySignature(s.into())
	}
}

impl From<ed25519::Signature> for AnySignature {
	fn from(s: ed25519::Signature) -> Self {
		AnySignature(s.into())
	}
}

#[derive(Eq, PartialEq, Clone, Copy, Decode)]
#[cfg_attr(feature = "std", derive(Debug, Serialize))]
#[repr(u8)]
/// Outcome of a valid extrinsic application. Capable of being sliced.
pub enum ApplyOutcome {
	/// Successful application (extrinsic reported no issue).
	Success = 0,
	/// Failed application (extrinsic was probably a no-op other than fees).
	Fail = 1,
}

impl codec::Encode for ApplyOutcome {
	fn using_encoded<R, F: FnOnce(&[u8]) -> R>(&self, f: F) -> R {
		f(&[*self as u8])
	}
}

impl codec::EncodeLike for ApplyOutcome {}

#[derive(Eq, PartialEq, Clone, Copy, Decode)]
#[cfg_attr(feature = "std", derive(Debug, Serialize))]
#[repr(u8)]
/// Reason why an extrinsic couldn't be applied (i.e. invalid extrinsic).
pub enum ApplyError {
	/// Bad signature.
	BadSignature = 0,
	/// Nonce too low.
	Stale = 1,
	/// Nonce too high.
	Future = 2,
	/// Sending account had too low a balance.
	CantPay = 3,
	/// Block is full, no more extrinsics can be applied.
	FullBlock = 255,
}

impl codec::Encode for ApplyError {
	fn using_encoded<R, F: FnOnce(&[u8]) -> R>(&self, f: F) -> R {
		f(&[*self as u8])
	}
}

impl codec::EncodeLike for ApplyError {}

/// Result from attempt to apply an extrinsic.
pub type ApplyResult = Result<ApplyOutcome, ApplyError>;

/// Verify a signature on an encoded value in a lazy manner. This can be
/// an optimization if the signature scheme has an "unsigned" escape hash.
pub fn verify_encoded_lazy<V: Verify, T: codec::Encode>(sig: &V, item: &T, signer: &V::Signer) -> bool {
	// The `Lazy<T>` trait expresses something like `X: FnMut<Output = for<'a> &'a T>`.
	// unfortunately this is a lifetime relationship that can't
	// be expressed without generic associated types, better unification of HRTBs in type position,
	// and some kind of integration into the Fn* traits.
	struct LazyEncode<F> {
		inner: F,
		encoded: Option<Vec<u8>>,
	}

	impl<F: Fn() -> Vec<u8>> traits::Lazy<[u8]> for LazyEncode<F> {
		fn get(&mut self) -> &[u8] {
			self.encoded.get_or_insert_with(&self.inner).as_slice()
		}
	}

	sig.verify(
		LazyEncode { inner: || item.encode(), encoded: None },
		signer,
	)
}

/// Helper macro for `impl_outer_config`
#[macro_export]
macro_rules! __impl_outer_config_types {
	// Generic + Instance
	(
		$concrete:ident $config:ident $snake:ident { $instance:ident } < $ignore:ident >;
		$( $rest:tt )*
	) => {
		#[cfg(any(feature = "std", test))]
		pub type $config = $snake::GenesisConfig<$concrete, $snake::$instance>;
		$crate::__impl_outer_config_types! { $concrete $( $rest )* }
	};
	// Generic
	(
		$concrete:ident $config:ident $snake:ident < $ignore:ident >;
		$( $rest:tt )*
	) => {
		#[cfg(any(feature = "std", test))]
		pub type $config = $snake::GenesisConfig<$concrete>;
		$crate::__impl_outer_config_types! { $concrete $( $rest )* }
	};
	// No Generic and maybe Instance
	(
		$concrete:ident $config:ident $snake:ident $( { $instance:ident } )?;
		$( $rest:tt )*
	) => {
		#[cfg(any(feature = "std", test))]
		pub type $config = $snake::GenesisConfig;
		$crate::__impl_outer_config_types! { $concrete $( $rest )* }
	};
	($concrete:ident) => ()
}

/// Implement the output "meta" module configuration struct,
/// which is basically:
/// pub struct GenesisConfig {
/// 	rust_module_one: Option<ModuleOneConfig>,
/// 	...
/// }
#[macro_export]
macro_rules! impl_outer_config {
	(
		pub struct $main:ident for $concrete:ident {
			$( $config:ident =>
				$snake:ident $( $instance:ident )? $( <$generic:ident> )*, )*
		}
	) => {
		$crate::__impl_outer_config_types! {
			$concrete $( $config $snake $( { $instance } )? $( <$generic> )*; )*
		}

		$crate::paste::item! {
			#[cfg(any(feature = "std", test))]
			#[derive($crate::serde::Serialize, $crate::serde::Deserialize)]
			#[serde(rename_all = "camelCase")]
			#[serde(deny_unknown_fields)]
			pub struct $main {
				$(
					pub [< $snake $(_ $instance )? >]: Option<$config>,
				)*
			}
			#[cfg(any(feature = "std", test))]
			impl $crate::BuildStorage for $main {
				fn assimilate_storage(
					self,
<<<<<<< HEAD
					top: &mut $crate::StorageOverlay,
					children: &mut $crate::ChildrenStorageOverlay,
					temp_storage: &mut $crate::StorageOverlay,
=======
					storage: &mut ($crate::StorageOverlay, $crate::ChildrenStorageOverlay),
>>>>>>> e0f5dd9f
				) -> std::result::Result<(), String> {
					$(
						if let Some(extra) = self.[< $snake $(_ $instance )? >] {
							$crate::impl_outer_config! {
								@CALL_FN
								$concrete;
								$snake;
								$( $instance )?;
								extra;
<<<<<<< HEAD
								top;
								children;
								temp_storage;
=======
								storage;
>>>>>>> e0f5dd9f
							}
						}
					)*
					Ok(())
				}
			}
		}
	};
	(@CALL_FN
		$runtime:ident;
		$module:ident;
		$instance:ident;
		$extra:ident;
<<<<<<< HEAD
		$top:ident;
		$children:ident;
		$temp:ident;
	) => {
		$crate::BuildModuleGenesisStorage::<$runtime, $module::$instance>::build_module_genesis_storage(
			$extra,
			$top,
			$children,
			$temp,
=======
		$storage:ident;
	) => {
		$crate::BuildModuleGenesisStorage::<$runtime, $module::$instance>::build_module_genesis_storage(
			$extra,
			$storage,
>>>>>>> e0f5dd9f
		)?;
	};
	(@CALL_FN
		$runtime:ident;
		$module:ident;
		;
		$extra:ident;
<<<<<<< HEAD
		$top:ident;
		$children:ident;
		$temp:ident;
	) => {
		$crate::BuildModuleGenesisStorage::<$runtime, $module::__InherentHiddenInstance>::build_module_genesis_storage(
			$extra,
			$top,
			$children,
			$temp,
=======
		$storage:ident;
	) => {
		$crate::BuildModuleGenesisStorage::<$runtime, $module::__InherentHiddenInstance>::build_module_genesis_storage(
			$extra,
			$storage,
>>>>>>> e0f5dd9f
		)?;
	}
}

/// Simple blob to hold an extrinsic without committing to its format and ensure it is serialized
/// correctly.
#[derive(PartialEq, Eq, Clone, Default, Encode, Decode)]
pub struct OpaqueExtrinsic(pub Vec<u8>);

#[cfg(feature = "std")]
impl std::fmt::Debug for OpaqueExtrinsic {
	fn fmt(&self, fmt: &mut std::fmt::Formatter) -> std::fmt::Result {
		write!(fmt, "{}", primitives::hexdisplay::HexDisplay::from(&self.0))
	}
}

#[cfg(feature = "std")]
impl ::serde::Serialize for OpaqueExtrinsic {
	fn serialize<S>(&self, seq: S) -> Result<S::Ok, S::Error> where S: ::serde::Serializer {
		codec::Encode::using_encoded(&self.0, |bytes| ::primitives::bytes::serialize(bytes, seq))
	}
}

impl traits::Extrinsic for OpaqueExtrinsic {
	type Call = ();

	fn is_signed(&self) -> Option<bool> {
		None
	}

	fn new_unsigned(_call: Self::Call) -> Option<Self> { None }
}

#[cfg(test)]
mod tests {
	use crate::codec::{Encode, Decode};
	use super::{Perbill, Permill};

	macro_rules! per_thing_upper_test {
		($num_type:tt, $per:tt) => {
			// multiplication from all sort of from_percent
			assert_eq!($per::from_percent(100) * $num_type::max_value(), $num_type::max_value());
			assert_eq!(
				$per::from_percent(99) * $num_type::max_value(),
				((Into::<U256>::into($num_type::max_value()) * 99u32) / 100u32).as_u128() as $num_type
			);
			assert_eq!($per::from_percent(50) * $num_type::max_value(), $num_type::max_value() / 2);
			assert_eq!($per::from_percent(1) * $num_type::max_value(), $num_type::max_value() / 100);
			assert_eq!($per::from_percent(0) * $num_type::max_value(), 0);

			// multiplication with bounds
			assert_eq!($per::one() * $num_type::max_value(), $num_type::max_value());
			assert_eq!($per::zero() * $num_type::max_value(), 0);

			// from_rational_approximation
			assert_eq!(
				$per::from_rational_approximation(u128::max_value() - 1, u128::max_value()),
				$per::one(),
			);
			assert_eq!(
				$per::from_rational_approximation(u128::max_value()/3, u128::max_value()),
				$per::from_parts($per::one().0/3),
			);
			assert_eq!(
				$per::from_rational_approximation(1, u128::max_value()),
				$per::zero(),
			);
		}
	}

	#[test]
	fn opaque_extrinsic_serialization() {
		let ex = super::OpaqueExtrinsic(vec![1, 2, 3, 4]);
		assert_eq!(serde_json::to_string(&ex).unwrap(), "\"0x1001020304\"".to_owned());
	}

	#[test]
	fn compact_permill_perbill_encoding() {
		let tests = [(0u32, 1usize), (63, 1), (64, 2), (16383, 2), (16384, 4), (1073741823, 4), (1073741824, 5), (u32::max_value(), 5)];
		for &(n, l) in &tests {
			let compact: crate::codec::Compact<Permill> = Permill(n).into();
			let encoded = compact.encode();
			assert_eq!(encoded.len(), l);
			let decoded = <crate::codec::Compact<Permill>>::decode(&mut & encoded[..]).unwrap();
			let permill: Permill = decoded.into();
			assert_eq!(permill, Permill(n));

			let compact: crate::codec::Compact<Perbill> = Perbill(n).into();
			let encoded = compact.encode();
			assert_eq!(encoded.len(), l);
			let decoded = <crate::codec::Compact<Perbill>>::decode(&mut & encoded[..]).unwrap();
			let perbill: Perbill = decoded.into();
			assert_eq!(perbill, Perbill(n));
		}
	}

	#[derive(Encode, Decode, PartialEq, Eq, Debug)]
	struct WithCompact<T: crate::codec::HasCompact> {
		data: T,
	}

	#[test]
	fn test_has_compact_permill() {
		let data = WithCompact { data: Permill(1) };
		let encoded = data.encode();
		assert_eq!(data, WithCompact::<Permill>::decode(&mut &encoded[..]).unwrap());
	}

	#[test]
	fn test_has_compact_perbill() {
		let data = WithCompact { data: Perbill(1) };
		let encoded = data.encode();
		assert_eq!(data, WithCompact::<Perbill>::decode(&mut &encoded[..]).unwrap());
	}

	#[test]
	fn per_things_should_work() {
		use super::{Perbill, Permill};
		use primitive_types::U256;

		per_thing_upper_test!(u32, Perbill);
		per_thing_upper_test!(u64, Perbill);
		per_thing_upper_test!(u128, Perbill);

		per_thing_upper_test!(u32, Permill);
		per_thing_upper_test!(u64, Permill);
		per_thing_upper_test!(u128, Permill);

	}

	#[test]
	fn per_things_operate_in_output_type() {
		assert_eq!(Perbill::one() * 255_u64, 255);
	}

	#[test]
	fn per_things_one_minus_one_part() {
		use primitive_types::U256;

		assert_eq!(
			Perbill::from_parts(999_999_999) * std::u128::MAX,
			((Into::<U256>::into(std::u128::MAX) * 999_999_999u32) / 1_000_000_000u32).as_u128()
		);

		assert_eq!(
			Permill::from_parts(999_999) * std::u128::MAX,
			((Into::<U256>::into(std::u128::MAX) * 999_999u32) / 1_000_000u32).as_u128()
		);
	}
}<|MERGE_RESOLUTION|>--- conflicted
+++ resolved
@@ -113,28 +113,16 @@
 pub trait BuildStorage: Sized {
 	/// Build the storage out of this builder.
 	fn build_storage(self) -> Result<(StorageOverlay, ChildrenStorageOverlay), String> {
-<<<<<<< HEAD
-		let mut storage = Default::default();
-		let mut child_storage = Default::default();
+		let mut storage = (Default::default(), Default::default());
 		let mut temp_storage = Default::default();
-		self.assimilate_storage(&mut storage, &mut child_storage, &mut temp_storage)?;
-		Ok((storage, child_storage))
-=======
-		let mut storage = (Default::default(), Default::default());
-		self.assimilate_storage(&mut storage)?;
+		self.assimilate_storage(&mut storage, &mut temp_storage)?;
 		Ok(storage)
->>>>>>> e0f5dd9f
 	}
 	/// Assimilate the storage for this module into pre-existing overlays.
 	fn assimilate_storage(
 		self,
-<<<<<<< HEAD
-		storage: &mut StorageOverlay,
-		child_storage: &mut ChildrenStorageOverlay,
+		storage: &mut (StorageOverlay, ChildrenStorageOverlay),
 		temp_storage: &mut StorageOverlay,
-=======
-		storage: &mut (StorageOverlay, ChildrenStorageOverlay),
->>>>>>> e0f5dd9f
 	) -> Result<(), String>;
 }
 
@@ -144,49 +132,20 @@
 	/// Create the module genesis storage into the given `storage` and `child_storage`.
 	fn build_module_genesis_storage(
 		self,
-<<<<<<< HEAD
-		storage: &mut StorageOverlay,
-		child_storage: &mut ChildrenStorageOverlay,
+		storage: &mut (StorageOverlay, ChildrenStorageOverlay),
 		temp_storage: &mut StorageOverlay,
-=======
-		storage: &mut (StorageOverlay, ChildrenStorageOverlay),
->>>>>>> e0f5dd9f
 	) -> Result<(), String>;
 }
 
 #[cfg(feature = "std")]
-<<<<<<< HEAD
-impl BuildStorage for StorageOverlay {
-	fn build_storage(self) -> Result<(StorageOverlay, ChildrenStorageOverlay), String> {
-		Ok((self, Default::default()))
-	}
-	fn assimilate_storage(
-		self,
-		storage: &mut StorageOverlay,
-		_child_storage: &mut ChildrenStorageOverlay,
-		_temp_storage: &mut StorageOverlay,
-	) -> Result<(), String> {
-		storage.extend(self);
-		Ok(())
-	}
-}
-
-#[cfg(feature = "std")]
-=======
->>>>>>> e0f5dd9f
 impl BuildStorage for (StorageOverlay, ChildrenStorageOverlay) {
 	fn build_storage(self) -> Result<(StorageOverlay, ChildrenStorageOverlay), String> {
 		Ok(self)
 	}
 	fn assimilate_storage(
 		self,
-<<<<<<< HEAD
-		storage: &mut StorageOverlay,
-		child_storage: &mut ChildrenStorageOverlay,
+		storage: &mut (StorageOverlay, ChildrenStorageOverlay),
 		_temp_storage: &mut StorageOverlay,
-=======
-		storage: &mut (StorageOverlay, ChildrenStorageOverlay),
->>>>>>> e0f5dd9f
 	)-> Result<(), String> {
 		storage.0.extend(self.0);
 		for (k, other_map) in self.1.into_iter() {
@@ -805,13 +764,8 @@
 			impl $crate::BuildStorage for $main {
 				fn assimilate_storage(
 					self,
-<<<<<<< HEAD
-					top: &mut $crate::StorageOverlay,
-					children: &mut $crate::ChildrenStorageOverlay,
+					storage: &mut ($crate::StorageOverlay, $crate::ChildrenStorageOverlay),
 					temp_storage: &mut $crate::StorageOverlay,
-=======
-					storage: &mut ($crate::StorageOverlay, $crate::ChildrenStorageOverlay),
->>>>>>> e0f5dd9f
 				) -> std::result::Result<(), String> {
 					$(
 						if let Some(extra) = self.[< $snake $(_ $instance )? >] {
@@ -821,13 +775,8 @@
 								$snake;
 								$( $instance )?;
 								extra;
-<<<<<<< HEAD
-								top;
-								children;
+								storage;
 								temp_storage;
-=======
-								storage;
->>>>>>> e0f5dd9f
 							}
 						}
 					)*
@@ -841,23 +790,13 @@
 		$module:ident;
 		$instance:ident;
 		$extra:ident;
-<<<<<<< HEAD
-		$top:ident;
-		$children:ident;
+		$storage:ident;
 		$temp:ident;
 	) => {
 		$crate::BuildModuleGenesisStorage::<$runtime, $module::$instance>::build_module_genesis_storage(
 			$extra,
-			$top,
-			$children,
+			$storage,
 			$temp,
-=======
-		$storage:ident;
-	) => {
-		$crate::BuildModuleGenesisStorage::<$runtime, $module::$instance>::build_module_genesis_storage(
-			$extra,
-			$storage,
->>>>>>> e0f5dd9f
 		)?;
 	};
 	(@CALL_FN
@@ -865,23 +804,13 @@
 		$module:ident;
 		;
 		$extra:ident;
-<<<<<<< HEAD
-		$top:ident;
-		$children:ident;
+		$storage:ident;
 		$temp:ident;
 	) => {
 		$crate::BuildModuleGenesisStorage::<$runtime, $module::__InherentHiddenInstance>::build_module_genesis_storage(
 			$extra,
-			$top,
-			$children,
+			$storage,
 			$temp,
-=======
-		$storage:ident;
-	) => {
-		$crate::BuildModuleGenesisStorage::<$runtime, $module::__InherentHiddenInstance>::build_module_genesis_storage(
-			$extra,
-			$storage,
->>>>>>> e0f5dd9f
 		)?;
 	}
 }
