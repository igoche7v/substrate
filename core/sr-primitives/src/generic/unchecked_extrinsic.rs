--- conflicted
+++ resolved
@@ -70,8 +70,14 @@
 impl<Address, Call, Signature, Extra: SignedExtension> Extrinsic
 	for UncheckedExtrinsic<Address, Call, Signature, Extra>
 {
+	type Call = Call;
+
 	fn is_signed(&self) -> Option<bool> {
 		Some(self.signature.is_some())
+	}
+
+	fn new_unsigned(function: Call) -> Option<Self> {
+		Some(UncheckedExtrinsic::new_unsigned(function))
 	}
 }
 
@@ -117,7 +123,6 @@
 	}
 }
 
-<<<<<<< HEAD
 impl<Address, Call, Signature, Extra> Decode
 	for UncheckedExtrinsic<Address, Call, Signature, Extra>
 where
@@ -125,27 +130,6 @@
 	Signature: Decode,
 	Call: Decode,
 	Extra: SignedExtension,
-=======
-impl<
-	Address: Codec,
-	Index: HasCompact + Codec,
-	Signature: Codec,
-	Call,
-> Extrinsic for UncheckedExtrinsic<Address, Index, Call, Signature> {
-	type Call = Call;
-
-	fn is_signed(&self) -> Option<bool> {
-		Some(self.signature.is_some())
-	}
-
-	fn new_unsigned(call: Self::Call) -> Option<Self> {
-		Some(UncheckedExtrinsic::new_unsigned(call))
-	}
-}
-
-impl<Address: Codec, Index: HasCompact + Codec, Signature: Codec, Call: Decode> Decode
-	for UncheckedExtrinsic<Address, Index, Call, Signature>
->>>>>>> cf98501f
 {
 	fn decode<I: Input>(input: &mut I) -> Option<Self> {
 		// This is a little more complicated than usual since the binary format must be compatible
